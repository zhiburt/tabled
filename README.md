--- conflicted
+++ resolved
@@ -1250,13 +1250,11 @@
 You can apply settings to subgroup of cells using `and` and `not` methods for an object.
 
 ```rust
-use tabled::object::{Object, Segment, Cell, Rows, Columns};
-
-Segment::all().not(Rows::first()); // select all cells except header.
-Columns::first().and(Columns::last()); // select cells from first and last columns.
-Rows::first().and(Columns::single(0)).not(Cell(0, 0)); // select the header and first column except the (0, 0) cell.
-<<<<<<< HEAD
-=======
+use tabled::object::{Segment, Cell, Rows, Columns};
+
+Segment::all().not(Rows::first()) // select all cells except header.
+Columns::first().and(Columns::last()) // select cells from first and last columns.
+Rows::first().and(Columns::single(0)).not(Cell(0, 0)) // select the header and first column except the (0, 0) cell.
 ```
 
 ### Macros
@@ -1350,7 +1348,6 @@
 | | Adam Blend       | 17  | true         |                                        |
 | '---------------------------------------'                                        |
 +----------------------------------------------------------------------------------+
->>>>>>> 294118fa
 ```
 
 ## Views
