--- conflicted
+++ resolved
@@ -30,20 +30,15 @@
 [features]
 default = ["derive", "macros"]
 derive = ["tabled_derive"]
-color = ["papergrid/color", "ansi-str"]
+color = ["papergrid/color", "ansi-str", "vte-ansi-tools"]
 macros = []
 
 [dependencies]
 papergrid = { path = "./papergrid" }
 unicode-width = "0.1.9"
-<<<<<<< HEAD
-tabled_derive = { version = "0.4.0", optional = true }
-ansi-str = { version = "0.3.0", optional = true }
-vte-ansi-tools = { git = "https://github.com/dandavison/vte-ansi-tools.git", branch = "main" }
-=======
 tabled_derive = { path = "./tabled_derive", optional = true }
 ansi-str = { git = "https://github.com/zhiburt/ansi-str", branch = "master", optional = true }
->>>>>>> e436e877
+vte-ansi-tools = { git = "https://github.com/dandavison/vte-ansi-tools.git", branch = "main", optional = true }
 
 [dev-dependencies]
 owo-colors = "3.5.0"
