use core::fmt::{self, Display};

use serde_json::Value;
use tabled::{
    grid::spanned::GridConfig,
    settings::style::{RawStyle, Style},
    Table,
};

/// Converter of [`Value`] to a table,
/// with a set of configurations.
#[derive(Debug, Clone)]
pub struct JsonTable<'val, ModeVisitor = fn(&Value) -> Orientation> {
    value: &'val Value,
    cfg: Config,
    mode_visitor: Option<ModeVisitor>,
}

impl JsonTable<'_> {
    /// Creates a new [`JsonTable`] object.
    pub fn new(value: &Value) -> JsonTable<'_> {
        JsonTable {
            value,
            cfg: Config {
                plain: true,
                style: None,
                cfg: None,
                array_orientation: Orientation::Vertical,
                object_orientation: Orientation::Vertical,
            },
            mode_visitor: None,
        }
    }
}

impl<'val, ModeVisitor> JsonTable<'val, ModeVisitor> {
    /// Set a style which will be used,
    /// default is [`Style::ascii`].
    pub fn set_style(&mut self, style: impl Into<RawStyle>) -> &mut Self {
        self.cfg.style = Some(style.into());
        self
    }

    /// Collapse tables out instead of tables within tables.
    pub fn collapse(&mut self) -> &mut Self {
        self.cfg.plain = false;
        self
    }

    /// Set a table mode for a [`serde_json::Value::Object`].
    ///
    /// BE AWARE: The setting works only in not collapsed mode.
    pub fn set_object_mode(&mut self, mode: Orientation) -> &mut Self {
        self.cfg.object_orientation = mode;
        self
    }

    /// Set a table mode for a [`serde_json::Value::Array`].
    ///
    /// BE AWARE: The setting works only in not collapsed mode.
    pub fn set_array_mode(&mut self, mode: Orientation) -> &mut Self {
        self.cfg.array_orientation = mode;
        self
    }

    /// Set a visitor which can configure table mode at processing time.
    ///
    /// BE AWARE: The setting works only in not collapsed mode.
    pub fn set_mode_visitor<F>(self, visitor: F) -> JsonTable<'val, F>
    where
        F: FnMut(&Value) -> Orientation,
    {
        JsonTable {
            cfg: self.cfg,
            mode_visitor: Some(visitor),
            value: self.value,
        }
    }

    /// Set a config which will be used.
    ///
    /// You can obtain a config from a [`Table`].
    ///
    /// # Example
    ///
    /// ```
    /// use json_to_table::json_to_table;
    /// use serde_json::json;
    /// use tabled::{settings::{alignment::Alignment, padding::Padding, style::Style}, Table};
    ///
    /// let value = json!({
    ///     "key1": 123,
    ///     "234": ["123", "234", "456"],
    ///     "key22": {
    ///         "k1": 1,
    ///         "k2": 2,
    ///     }
    /// });
    ///
    /// let cfg = Table::new([""])
    ///     .with(Padding::zero())
    ///     .with(Alignment::right())
    ///     .with(Style::extended())
    ///     .get_config()
    ///     .clone();
    ///
    /// let table = json_to_table(&value)
    ///     .set_config(cfg)
    ///     .collapse()
    ///     .to_string();
    ///
    /// println!("{}", table);
    ///
    ///    assert_eq!(
    ///        table,
    ///        concat!(
    ///             "╔═════╦════╗\n",  
    ///             "║  234║ 123║\n",  
    ///             "║     ╠════╣\n",  
    ///             "║     ║ 234║\n",  
    ///             "║     ╠════╣\n",  
    ///             "║     ║ 456║\n",  
    ///             "╠═════╬════╣\n",  
    ///             "║ key1║ 123║\n",  
    ///             "╠═════╬══╦═╣\n",  
    ///             "║key22║k1║1║\n",  
    ///             "║     ╠══╬═╣\n",  
    ///             "║     ║k2║2║\n",  
    ///             "╚═════╩══╩═╝",
    ///        ),
    ///    );
    /// ```
    ///
    /// [`Table`]: tabled::Table
    pub fn set_config(&mut self, cfg: GridConfig) -> &mut Self {
        self.cfg.cfg = Some(cfg);
        self
    }
}

impl<ModeVisitor> Display for JsonTable<'_, ModeVisitor>
where
    ModeVisitor: FnMut(&Value) -> Orientation + Clone,
{
    fn fmt(&self, f: &mut fmt::Formatter<'_>) -> fmt::Result {
        let mut mode_visitor = self.mode_visitor.clone();
        let table = json_to_table::json_to_table(self.value, &self.cfg, mode_visitor.as_mut());
        table.fmt(f)
    }
}

impl<ModeVisitor> From<JsonTable<'_, ModeVisitor>> for Table
where
    ModeVisitor: FnMut(&Value) -> Orientation,
{
    fn from(mut t: JsonTable<'_, ModeVisitor>) -> Self {
        json_to_table::json_to_table(t.value, &t.cfg, t.mode_visitor.as_mut())
    }
}

#[derive(Debug, Clone)]
struct Config {
    plain: bool,
    style: Option<RawStyle>,
    cfg: Option<GridConfig>,
    object_orientation: Orientation,
    array_orientation: Orientation,
}

/// The structure represents a table mode for a given entity,
/// either it will be rendered vertically or horizontally.
#[derive(Debug, Clone, Copy)]
pub enum Orientation {
    /// Vertical mode (from top to bottom).
    Vertical,
    /// Horizontal mode (from left to right).
    Horizontal,
}

mod json_to_table {
    #![allow(clippy::too_many_arguments)]

    use std::cmp;

    use tabled::{
        builder::Builder,
        col,
        grid::{
            config::Entity,
            dimension::{Dimension, Estimate},
            spanned::config::Offset,
            util::string::string_width_multiline,
        },
        records::Records,
        settings::{
            format::Format, height::Height, padding::Padding, width::Width, Settings, TableOption,
        },
    };

    use super::*;

    pub(super) fn json_to_table<F>(
        value: &Value,
        cfg: &Config,
        mut mode_visitor: Option<&mut F>,
    ) -> Table
    where
        F: FnMut(&Value) -> Orientation,
    {
        if cfg.plain {
            json_to_table_f(value, cfg, &mut mode_visitor, true)
        } else {
            json_to_table_r(value, cfg, 0, 0, true, true, false, false, &[], None)
        }
    }

    fn json_to_table_f<F>(
        v: &Value,
        config: &Config,
        mode_visitor: &mut Option<&mut F>,
        outer: bool,
    ) -> Table
    where
        F: FnMut(&Value) -> Orientation,
    {
        match v {
            Value::Array(arr) => {
                let mut builder = Builder::new();

                let orientation = mode_visitor
                    .as_mut()
                    .map(|f| (f)(v))
                    .unwrap_or(config.array_orientation);

                match orientation {
                    Orientation::Vertical => {
                        for value in arr {
                            let val =
                                json_to_table_f(value, config, mode_visitor, false).to_string();
                            builder.push_record([val]);
                        }
                    }
                    Orientation::Horizontal => {
                        let mut row = Vec::with_capacity(arr.len());
                        for value in arr {
                            let val =
                                json_to_table_f(value, config, mode_visitor, false).to_string();
                            row.push(val);
                        }

                        builder.hint_column_size(row.len());
                        builder.push_record(row);
                    }
                }

                set_table_style(builder.build(), config)
            }
            Value::Object(map) => {
                let mut builder = Builder::new();

                let orientation = mode_visitor
                    .as_mut()
                    .map(|f| (f)(v))
                    .unwrap_or(config.object_orientation);

                match orientation {
                    Orientation::Vertical => {
                        for (key, value) in map {
                            let val =
                                json_to_table_f(value, config, mode_visitor, false).to_string();
                            builder.push_record([key.clone(), val]);
                        }
                    }
                    Orientation::Horizontal => {
                        let mut keys = Vec::with_capacity(map.len());
                        let mut vals = Vec::with_capacity(map.len());
                        for (key, value) in map {
                            let val =
                                json_to_table_f(value, config, mode_visitor, false).to_string();
                            vals.push(val);
                            keys.push(key.clone());
                        }

                        builder.hint_column_size(map.len());
                        builder.push_record(keys);
                        builder.push_record(vals);
                    }
                }

                set_table_style(builder.build(), config)
            }
            value => {
                let value = match value {
                    Value::String(text) => Some(text.clone()),
                    Value::Bool(val) => Some(val.to_string()),
                    Value::Number(num) => Some(num.to_string()),
                    Value::Null => None,
                    _ => unreachable!(),
                };

                let mut builder = Builder::new();

                if let Some(value) = value {
                    builder.hint_column_size(1);
                    builder.push_record([value]);
                }

                let mut table = set_table_style(builder.build(), config);

                if !outer {
                    table.with(Style::empty());
                }

                table
            }
        }
    }

    fn json_to_table_r(
        value: &Value,
        config: &Config,
        row: usize,
        column: usize,
        is_last: bool,
        is_prev_row_last: bool,
        is_in_list: bool,
        change_key_split: bool,
        used_splits: &[usize],
        width: Option<usize>,
    ) -> Table {
        let wpad = config
            .cfg
            .as_ref()
            .map(|cfg| {
                let pad = cfg.get_padding(Entity::Global);
                pad.left.size + pad.right.size
            })
            .unwrap_or(2);

        match value {
            Value::String(..) | Value::Bool(..) | Value::Number(..) | Value::Null => {
                let table = match value {
                    Value::String(s) => col![s],
                    Value::Bool(b) => col![b],
                    Value::Number(n) => col![n],
                    Value::Null => col![""],
                    _ => unreachable!(),
                };

                let mut table = set_table_style(table, config);

                let mut top_intersection = GetTopIntersection(' ');
                table.with(&mut top_intersection);
                let top_intersection = top_intersection.0;

<<<<<<< HEAD
                table.with(
                    Settings::default()
                        .with(Width::increase(width.unwrap_or(0)))
                        .with(SetBottomChars(used_splits, top_intersection)),
                );
=======
                table.with(Width::increase(width.unwrap_or_default()));
                table.with(SetBottomChars(
                    used_splits,
                    table
                        .get_config()
                        .get_borders()
                        .top_intersection
                        .unwrap_or(' '),
                ));
>>>>>>> 009a7837

                table
            }
            Value::Object(obj) => {
                if obj.is_empty() {
                    // a corner case where the object must behave as empty string

                    return json_to_table_r(
                        &Value::String(String::new()),
                        config,
                        row,
                        column,
                        is_last,
                        is_prev_row_last,
                        is_in_list,
                        change_key_split,
                        used_splits,
                        width,
                    );
                }

                let map_length = obj.len();
                let max_keys_width = obj
                    .iter()
                    .map(|(key, _)| {
                        set_table_style(col![key], config)
                            .with(NoRightBorders)
                            .total_width()
                    })
                    .max()
                    .unwrap_or_default();

                let width = match width {
                    Some(width) => width,
                    None => {
                        // build dummy table
                        let map = obj.iter().enumerate().map(|(i, (key, value))| {
                            let is_last = is_last && i + 1 == map_length;

                            let mut key = set_table_style(col![key], config);
                            key.with(NoRightBorders);

                            let value = json_to_table_r(
                                value,
                                config,
                                row,
                                column + 2,
                                is_last,
                                i + 1 == map_length,
                                false,
                                false,
                                &[],
                                None,
                            );

                            (key, value)
                        });

                        // need to rebuild the values with a known width
                        let width = map
                            .into_iter()
                            .map(|(_, value)| value.total_width())
                            .max()
                            .unwrap_or_default();

                        width + max_keys_width
                    }
                };

                let mut builder = Builder::new();
                let mut iter = obj.iter().enumerate().peekable();
                while let Some((i, value)) = iter.next() {
                    let row = row + i;
                    let (key, value) = value;

                    let mut was_intersection_touched = false;
                    let intersections = if i + 1 < map_length {
                        let (_, (_, value)) = iter.peek().unwrap();
                        find_top_intersection(value, wpad)
                    } else {
                        let mut splits = used_splits.to_owned();
                        if !splits.is_empty() {
                            let mut current_width = 0;
                            while !splits.is_empty() {
                                current_width += splits[0];
                                if current_width >= max_keys_width {
                                    splits[0] = current_width - max_keys_width;
                                    break;
                                }

                                splits.remove(0);
                                current_width += 1;

                                // means we must change a split char
                                if current_width == max_keys_width {
                                    was_intersection_touched = true;
                                    break;
                                }
                            }
                        }

                        splits
                    };

                    let is_last = is_last && i + 1 == map_length;
                    let width = width - max_keys_width;

                    let mut value = json_to_table_r(
                        value,
                        config,
                        row,
                        column + 2,
                        is_last,
                        i + 1 == map_length,
                        false,
                        was_intersection_touched,
                        &intersections,
                        Some(width),
                    );

                    {
                        value.with(TopLeftChangeSplit);

                        if row != 0 {
                            value.with(NoTopBorders);
                        }

                        if !is_last {
                            value.with(BottomRightChangeToRight);
                        }

                        if i + 1 == map_length {
                            value.with(BottomLeftChangeToBottomIntersection);
                        } else {
                            value.with(BottomLeftChangeSplitToIntersection);
                        }

                        if was_intersection_touched {
                            value.with(BottomLeftChangeSplitToIntersection);
                        }

                        value.with(Width::increase(width));
                    }

                    let key = col![key];
                    let mut key = set_table_style(key, config);

                    let mut top_intersection = GetTopIntersection(' ');
                    key.with(&mut top_intersection);
                    let top_intersection = top_intersection.0;

                    {
                        key.with(NoRightBorders);

                        if row != 0 {
                            key.with(NoTopBorders);
                        }

                        if row == 0 && column != 0 {
                            key.with(TopLeftChangeSplit);
                        }

                        if column > 0 {
                            if i + 1 == map_length {
                                if is_in_list {
                                    if is_last {
                                        key.with(BottomLeftChangeToBottomIntersection);
                                    } else if is_prev_row_last {
                                        key.with(BottomLeftChangeSplitToIntersection);
                                    } else {
                                        key.with(BottomLeftChangeSplit);
                                    }
                                } else if is_prev_row_last {
                                    key.with(BottomLeftChangeToBottomIntersection);
                                } else {
                                    key.with(BottomLeftChangeSplitToIntersection);
                                }
                            } else {
                                key.with(BottomLeftChangeSplit);
                            }
                        } else if !is_last {
                            key.with(BottomLeftChangeSplit);
                        }

                        if change_key_split {
                            key.with(BottomLeftChangeSplitToIntersection);
                        }
                    }

                    {
                        let value_height = value.total_height();

                        // set custom chars
                        if i + 1 == map_length {
                            // set for the key
                            key.with(
                                Settings::default()
                                    .with(Width::increase(max_keys_width))
                                    .with(Height::increase(value_height))
                                    .with(SetBottomChars(used_splits, top_intersection)),
                            );
                        } else {
                            key.with(Settings::new(
                                Width::increase(max_keys_width),
                                Height::increase(value_height),
                            ));
                        }
                    }

                    builder.push_record([key.to_string(), value.to_string()]);
                }

                let mut table = builder.build();
                table.with(Style::empty()).with(Padding::zero());
                table
            }
            Value::Array(list) => {
                if list.is_empty() {
                    // a corner case where the list must behave as empty string

                    return json_to_table_r(
                        &Value::String(String::new()),
                        config,
                        row,
                        column,
                        is_last,
                        is_prev_row_last,
                        is_in_list,
                        change_key_split,
                        used_splits,
                        width,
                    );
                }

                let width = match width {
                    Some(width) => width,
                    None => {
                        // build a dummy tables
                        let list = list.iter().enumerate().map(|(i, value)| {
                            let is_last_element = i + 1 == list.len();
                            let is_last = is_last && is_last_element;
                            json_to_table_r(
                                value,
                                config,
                                row,
                                column,
                                is_last,
                                is_last_element,
                                true,
                                false,
                                &[],
                                None,
                            )
                        });

                        // need to rebuild the values with a known width
                        list.into_iter()
                            .map(|value| value.total_width())
                            .max()
                            .unwrap_or_default()
                    }
                };
                let map_length = list.len();
                let mut builder = Builder::new();
                for (i, value) in list.iter().enumerate() {
                    let row = row + i;

                    let intersections = if i + 1 < map_length {
                        let value = &list[i + 1];
                        find_top_intersection(value, wpad)
                    } else {
                        used_splits.to_owned()
                    };

                    let is_last = is_last && i + 1 == map_length;

                    let mut is_last_in_list = i + 1 == list.len();
                    if is_in_list {
                        is_last_in_list = is_last_in_list && is_prev_row_last;
                    }

                    let mut value = json_to_table_r(
                        value,
                        config,
                        row,
                        column,
                        is_last,
                        is_last_in_list,
                        true,
                        false,
                        &intersections,
                        Some(width),
                    );

                    if column != 0 {
                        value.with(TopLeftChangeSplit);
                    }

                    if row > 0 {
                        value.with(NoTopBorders);
                    }

                    if !is_last {
                        value.with(BottomRightChangeToRight);
                    }

                    if i + 1 < map_length {
                        value.with(BottomLeftChangeSplit);
                    }

                    if i + 1 == map_length && !is_last {
                        value.with(BottomLeftChangeSplitToIntersection);
                    }

                    if i + 1 == map_length && !is_last && is_prev_row_last {
                        value.with(BottomLeftChangeToBottomIntersection);
                    }

                    if column == 0 && !is_last {
                        value.with(BottomLeftChangeSplit);
                    }

                    if is_last && column != 0 {
                        value.with(BottomLeftChangeToBottomIntersection);
                    }

                    value.with(Width::increase(width));

                    builder.push_record([value.to_string()]);
                }

                let mut table = builder.build();
                table.with(Style::empty()).with(Padding::zero());
                table
            }
        }
    }

    fn find_top_intersection(table: &Value, padding: usize) -> Vec<usize> {
        let mut intersections = Vec::new();
        find_top_intersection_r(table, &mut intersections, padding);

        intersections
    }

    fn find_top_intersection_r(table: &Value, chars: &mut Vec<usize>, padding: usize) {
        match table {
            Value::String(_) | Value::Bool(_) | Value::Number(_) | Value::Null => (),
            Value::Object(m) => {
                if m.is_empty() {
                    return;
                }

                let mut max_keys_width = 0;
                for (key, _) in m.iter() {
                    let width = string_width_multiline(key) + padding;
                    max_keys_width = cmp::max(max_keys_width, width);
                }

                chars.push(max_keys_width);

                let (_, value) = m.iter().next().unwrap();
                find_top_intersection_r(value, chars, padding);
            }
            Value::Array(list) => {
                if let Some(value) = list.first() {
                    find_top_intersection_r(value, chars, padding);
                }
            }
        }
    }

    fn set_table_style(mut table: Table, config: &Config) -> Table {
        if let Some(cfg) = config.cfg.as_ref() {
            table.with(Format::config(|c: &mut GridConfig| *c = cfg.clone()));
        }

        if let Some(style) = config.style.as_ref() {
            table.with(style);
        }

        table
    }

    struct NoTopBorders;

    impl<R, D> TableOption<R, D, GridConfig> for NoTopBorders {
        fn change(&mut self, _: &mut R, cfg: &mut GridConfig, _: &mut D) {
            let mut borders = *cfg.get_borders();
            borders.top = None;
            borders.top_intersection = None;
            borders.top_left = None;
            borders.top_right = None;

            cfg.set_borders(borders);
        }
    }

    struct NoBottomBorders;

    impl<R, D> TableOption<R, D, GridConfig> for NoBottomBorders {
        fn change(&mut self, _: &mut R, cfg: &mut GridConfig, _: &mut D) {
            let mut borders = *cfg.get_borders();
            borders.bottom = None;
            borders.bottom_intersection = None;
            borders.bottom_left = None;
            borders.bottom_right = None;

            cfg.set_borders(borders);
        }
    }

    struct NoRightBorders;

    impl<R, D> TableOption<R, D, GridConfig> for NoRightBorders {
        fn change(&mut self, _: &mut R, cfg: &mut GridConfig, _: &mut D) {
            let mut borders = *cfg.get_borders();
            borders.top_right = None;
            borders.bottom_right = None;
            borders.right = None;
            borders.right_intersection = None;

            cfg.set_borders(borders);
        }
    }

    struct NoLeftBorders;

    impl<R, D> TableOption<R, D, GridConfig> for NoLeftBorders {
        fn change(&mut self, _: &mut R, cfg: &mut GridConfig, _: &mut D) {
            let mut borders = *cfg.get_borders();
            borders.top_left = None;
            borders.bottom_left = None;
            borders.left = None;
            borders.left_intersection = None;

            cfg.set_borders(borders);
        }
    }

    struct TopLeftChangeSplit;

    impl<R, D> TableOption<R, D, GridConfig> for TopLeftChangeSplit {
        fn change(&mut self, _: &mut R, cfg: &mut GridConfig, _: &mut D) {
            let mut borders = *cfg.get_borders();
            borders.top_left = borders.top_intersection;

            cfg.set_borders(borders);
        }
    }

    struct BottomLeftChangeSplit;

    impl<R, D> TableOption<R, D, GridConfig> for BottomLeftChangeSplit {
        fn change(&mut self, _: &mut R, cfg: &mut GridConfig, _: &mut D) {
            let mut borders = *cfg.get_borders();
            borders.bottom_left = borders.left_intersection;

            cfg.set_borders(borders);
        }
    }

    struct BottomLeftChangeSplitToIntersection;

    impl<R, D> TableOption<R, D, GridConfig> for BottomLeftChangeSplitToIntersection {
        fn change(&mut self, _: &mut R, cfg: &mut GridConfig, _: &mut D) {
            let mut borders = *cfg.get_borders();
            borders.bottom_left = borders.intersection;

            cfg.set_borders(borders);
        }
    }

    struct BottomRightChangeToRight;

    impl<R, D> TableOption<R, D, GridConfig> for BottomRightChangeToRight {
        fn change(&mut self, _: &mut R, cfg: &mut GridConfig, _: &mut D) {
            let mut borders = *cfg.get_borders();
            borders.bottom_right = borders.right_intersection;

            cfg.set_borders(borders);
        }
    }

    struct BottomLeftChangeToBottomIntersection;

    impl<R, D> TableOption<R, D, GridConfig> for BottomLeftChangeToBottomIntersection {
        fn change(&mut self, _: &mut R, cfg: &mut GridConfig, _: &mut D) {
            let mut borders = *cfg.get_borders();
            borders.bottom_left = borders.bottom_intersection;

            cfg.set_borders(borders);
        }
    }

    struct SetBottomChars<'a>(&'a [usize], char);

    impl<R, D> TableOption<R, D, GridConfig> for SetBottomChars<'_>
    where
        R: Records,
        for<'a> &'a R: Records,
        D: Dimension + Estimate<GridConfig>,
    {
        fn change(&mut self, records: &mut R, cfg: &mut GridConfig, dims: &mut D) {
            let split_char = self.1;

            dims.estimate(&*records, cfg);

            let table_width = (0..records.count_columns())
                .map(|col| dims.get_width(col))
                .sum::<usize>()
                + cfg.count_vertical(records.count_columns());
            let mut current_width = 0;

            for pos in self.0 {
                current_width += pos;
                if current_width > table_width {
                    break;
                }

                cfg.override_horizontal_border((1, 0), split_char, Offset::Begin(current_width));

                current_width += 1;
            }
        }
    }

    struct GetTopIntersection(char);

    impl<R, D> TableOption<R, D, GridConfig> for GetTopIntersection {
        fn change(&mut self, _: &mut R, cfg: &mut GridConfig, _: &mut D) {
            self.0 = cfg.get_borders().top_intersection.unwrap_or(' ');
        }
    }
}<|MERGE_RESOLUTION|>--- conflicted
+++ resolved
@@ -353,23 +353,11 @@
                 table.with(&mut top_intersection);
                 let top_intersection = top_intersection.0;
 
-<<<<<<< HEAD
                 table.with(
                     Settings::default()
                         .with(Width::increase(width.unwrap_or(0)))
                         .with(SetBottomChars(used_splits, top_intersection)),
                 );
-=======
-                table.with(Width::increase(width.unwrap_or_default()));
-                table.with(SetBottomChars(
-                    used_splits,
-                    table
-                        .get_config()
-                        .get_borders()
-                        .top_intersection
-                        .unwrap_or(' '),
-                ));
->>>>>>> 009a7837
 
                 table
             }
