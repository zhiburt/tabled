//! A module which contains configuration of a [`CompactGrid`] which is responsible for grid configuration.
//!
//! [`CompactGrid`]: crate::grid::compact::CompactGrid

use crate::color::StaticColor;

use crate::config::{AlignmentHorizontal, Borders, Indent, Line, Sides};

/// This structure represents a settings of a grid.
///
/// grid: crate::Grid.
#[derive(Debug, Clone, Copy)]
pub struct CompactConfig {
    borders: Borders<char>,
    horizontal_line1: Option<Line<char>>,
    border_colors: Borders<StaticColor>,
    margin: Sides<Indent>,
    margin_color: Sides<StaticColor>,
    padding: Sides<Indent>,
    padding_color: Sides<StaticColor>,
    halignment: AlignmentHorizontal,
}

impl Default for CompactConfig {
    fn default() -> Self {
        Self::empty()
    }
}

impl CompactConfig {
    /// Returns an standard config.
    pub const fn empty() -> Self {
        Self {
            halignment: AlignmentHorizontal::Left,
            horizontal_line1: None,
            borders: Borders::empty(),
            border_colors: Borders::empty(),
            margin: Sides::filled(Indent::zero()),
            margin_color: Sides::filled(StaticColor::new("", "")),
<<<<<<< HEAD
=======
            padding: Sides::new(
                Indent::spaced(1),
                Indent::spaced(1),
                Indent::zero(),
                Indent::zero(),
            ),
>>>>>>> 5b254f38
            padding_color: Sides::filled(StaticColor::new("", "")),
            padding: Sides::new(
                Indent::spaced(1),
                Indent::spaced(1),
                Indent::zero(),
                Indent::zero(),
            ),
        }
    }

    /// Set grid margin.
    pub const fn set_margin(mut self, margin: Sides<Indent>) -> Self {
        self.margin = margin;
        self
    }

    /// Returns a grid margin.
    pub const fn get_margin(&self) -> &Sides<Indent> {
        &self.margin
    }

    /// Set the [`Borders`] value as correct one.
    pub const fn set_borders(mut self, borders: Borders<char>) -> Self {
        self.borders = borders;
        self
    }

    /// Set the first horizontal line.
    ///
    /// It ignores the [`Borders`] horizontal value if set for 1st row.
    pub const fn set_first_horizontal_line(mut self, line: Line<char>) -> Self {
        self.horizontal_line1 = Some(line);
        self
    }

    /// Set the first horizontal line.
    ///
    /// It ignores the [`Borders`] horizontal value if set for 1st row.
    pub const fn get_first_horizontal_line(&self) -> Option<Line<char>> {
        self.horizontal_line1
    }

    /// Returns a current [`Borders`] structure.
    pub const fn get_borders(&self) -> &Borders<char> {
        &self.borders
    }

    /// Returns a current [`Borders`] structure.
    pub const fn get_borders_color(&self) -> &Borders<StaticColor> {
        &self.border_colors
    }

    /// Set a padding to a given cells.
    pub const fn set_padding(mut self, padding: Sides<Indent>) -> Self {
        self.padding = padding;
        self
    }

    /// Get a padding for a given.
    pub const fn get_padding(&self) -> &Sides<Indent> {
        &self.padding
    }

    /// Set a horizontal alignment.
    pub const fn set_alignment_horizontal(mut self, alignment: AlignmentHorizontal) -> Self {
        self.halignment = alignment;
        self
    }

    /// Get a alignment horizontal.
    pub const fn get_alignment_horizontal(&self) -> AlignmentHorizontal {
        self.halignment
    }

    /// Sets colors of border carcass on the grid.
    pub const fn set_borders_color(mut self, borders: Borders<StaticColor>) -> Self {
        self.border_colors = borders;
        self
    }

    /// Set colors for a margin.
    pub const fn set_margin_color(mut self, color: Sides<StaticColor>) -> Self {
        self.margin_color = color;
        self
    }

    /// Returns a margin color.
    pub const fn get_margin_color(&self) -> Sides<StaticColor> {
        self.margin_color
    }

    /// Set a padding to a given cells.
    pub const fn set_padding_color(mut self, color: Sides<StaticColor>) -> Self {
        self.padding_color = color;
        self
    }

    /// Set a padding to a given cells.
    pub const fn get_padding_color(&self) -> Sides<StaticColor> {
        self.padding_color
    }
}<|MERGE_RESOLUTION|>--- conflicted
+++ resolved
@@ -37,22 +37,13 @@
             border_colors: Borders::empty(),
             margin: Sides::filled(Indent::zero()),
             margin_color: Sides::filled(StaticColor::new("", "")),
-<<<<<<< HEAD
-=======
             padding: Sides::new(
                 Indent::spaced(1),
                 Indent::spaced(1),
                 Indent::zero(),
                 Indent::zero(),
             ),
->>>>>>> 5b254f38
             padding_color: Sides::filled(StaticColor::new("", "")),
-            padding: Sides::new(
-                Indent::spaced(1),
-                Indent::spaced(1),
-                Indent::zero(),
-                Indent::zero(),
-            ),
         }
     }
 
