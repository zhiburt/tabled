//! This module contains [`Wrap`] structure, used to decrease width of a [`Table`]s or a cell on a [`Table`] by wrapping it's content
//! to a new line.
//!
//! [`Table`]: crate::Table

use crate::{
    grid::{
        config::SpannedConfig,
        config::{ColoredConfig, Entity},
        dimension::CompleteDimensionVecRecords,
        records::{EmptyRecords, ExactRecords, IntoRecords, PeekableRecords, Records, RecordsMut},
        util::string::{get_char_width, get_text_width},
    },
    settings::{
        measurement::Measurement,
        peaker::{Peaker, PriorityNone},
        width::Width,
        CellOption, TableOption,
    },
};

#[cfg(not(feature = "ansi"))]
use crate::grid::util::string::get_string_width;

use super::util::{get_table_widths, get_table_widths_with_total};

/// Wrap wraps a string to a new line in case it exceeds the provided max boundary.
/// Otherwise keeps the content of a cell untouched.
///
/// The function is color aware if a `color` feature is on.
///
/// Be aware that it doesn't consider padding.
/// So if you want to set a exact width you might need to use [`Padding`] to set it to 0.
///
/// ## Example
///
/// ```
/// use tabled::{Table, settings::{object::Segment, width::Width, Modify}};
///
/// let table = Table::new(&["Hello World!"])
///     .with(Modify::new(Segment::all()).with(Width::wrap(3)));
/// ```
///
/// [`Padding`]: crate::settings::Padding
#[derive(Debug, Clone)]
pub struct Wrap<W = usize, P = PriorityNone> {
    width: W,
    keep_words: bool,
    priority: P,
}

impl<W> Wrap<W> {
    /// Creates a [`Wrap`] object
    pub fn new(width: W) -> Self
    where
        W: Measurement<Width>,
    {
        Wrap {
            width,
            keep_words: false,
            priority: PriorityNone::new(),
        }
    }
}

impl<W, P> Wrap<W, P> {
    /// Priority defines the logic by which a truncate will be applied when is done for the whole table.
    ///
    /// - [`PriorityNone`] which cuts the columns one after another.
    /// - [`PriorityMax`] cuts the biggest columns first.
    /// - [`PriorityMin`] cuts the lowest columns first.
    ///
    /// Be aware that it doesn't consider padding.
    /// So if you want to set a exact width you might need to use [`Padding`] to set it to 0.
    ///
    /// [`Padding`]: crate::settings::Padding
    /// [`PriorityMax`]: crate::settings::peaker::PriorityMax
    /// [`PriorityMin`]: crate::settings::peaker::PriorityMin
    pub fn priority<PP: Peaker>(self, priority: PP) -> Wrap<W, PP> {
        Wrap {
            width: self.width,
            keep_words: self.keep_words,
            priority,
        }
    }

    /// Set the keep words option.
    ///
    /// If a wrapping point will be in a word, [`Wrap`] will
    /// preserve a word (if possible) and wrap the string before it.
    pub fn keep_words(mut self, on: bool) -> Self {
        self.keep_words = on;
        self
    }
}

impl Wrap<(), ()> {
    /// Wrap a given string
    pub fn wrap(text: &str, width: usize, keeping_words: bool) -> String {
        wrap_text(text, width, keeping_words)
    }
}

impl<W, P, R> TableOption<R, ColoredConfig, CompleteDimensionVecRecords<'_>> for Wrap<W, P>
where
    W: Measurement<Width>,
    P: Peaker,
    R: Records + ExactRecords + PeekableRecords + RecordsMut<String>,
    for<'a> &'a R: Records,
    for<'a> <<&'a R as Records>::Iter as IntoRecords>::Cell: AsRef<str>,
{
    fn change(
        self,
        records: &mut R,
        cfg: &mut ColoredConfig,
        dims: &mut CompleteDimensionVecRecords<'_>,
    ) {
        if records.count_rows() == 0 || records.count_columns() == 0 {
            return;
        }

        let width = self.width.measure(&*records, cfg);
        let (widths, total) = get_table_widths_with_total(&*records, cfg);
        if width >= total {
            return;
        }

        let priority = self.priority;
        let keep_words = self.keep_words;
        let widths = wrap_total_width(records, cfg, widths, total, width, keep_words, priority);

        dims.set_widths(widths);
    }
}

impl<W, R> CellOption<R, ColoredConfig> for Wrap<W>
where
    W: Measurement<Width>,
    R: Records + ExactRecords + PeekableRecords + RecordsMut<String>,
    for<'a> &'a R: Records,
    for<'a> <<&'a R as Records>::Iter as IntoRecords>::Cell: AsRef<str>,
{
    fn change(self, records: &mut R, cfg: &mut ColoredConfig, entity: Entity) {
        let width = self.width.measure(&*records, cfg);

        let count_rows = records.count_rows();
        let count_columns = records.count_columns();

        for pos in entity.iter(count_rows, count_columns) {
            if !pos.is_covered((count_rows, count_columns).into()) {
                continue;
            }

            let text = records.get_text(pos);
            let cell_width = get_text_width(text);
            if cell_width <= width {
                continue;
            }

            let wrapped = wrap_text(text, width, self.keep_words);
            records.set(pos, wrapped);
        }
    }
}

fn wrap_total_width<R, P>(
    records: &mut R,
    cfg: &mut ColoredConfig,
    mut widths: Vec<usize>,
    total_width: usize,
    width: usize,
    keep_words: bool,
    priority: P,
) -> Vec<usize>
where
    R: Records + ExactRecords + PeekableRecords + RecordsMut<String>,
    P: Peaker,
    for<'a> &'a R: Records,
    for<'a> <<&'a R as Records>::Iter as IntoRecords>::Cell: AsRef<str>,
{
    let shape = (records.count_rows(), records.count_columns());
    let min_widths = get_table_widths(EmptyRecords::from(shape), cfg);

    decrease_widths(&mut widths, &min_widths, total_width, width, priority);

    let points = get_decrease_cell_list(cfg, &widths, &min_widths, shape);

    for ((row, col), width) in points {
        let mut wrap = Wrap::new(width);
        wrap.keep_words = keep_words;
        <Wrap as CellOption<_, _>>::change(wrap, records, cfg, (row, col).into());
    }

    widths
}

pub(crate) fn wrap_text(text: &str, width: usize, keep_words: bool) -> String {
    if width == 0 {
        return String::new();
    }

    #[cfg(not(feature = "ansi"))]
    {
        if keep_words {
            wrap_text_keeping_words(text, width)
        } else {
            wrap_text_basic(text, width)
        }
    }

    #[cfg(feature = "ansi")]
    {
        use crate::util::string::strip_osc;

        let (text, url): (String, Option<String>) = strip_osc(text);
        let (prefix, suffix) = build_link_prefix_suffix(url);

        if keep_words {
            wrap_text_keeping_words(&text, width, &prefix, &suffix)
        } else {
            wrap_text_basic(&text, width, &prefix, &suffix)
        }
    }
}

#[cfg(feature = "ansi")]
fn build_link_prefix_suffix(url: Option<String>) -> (String, String) {
    match url {
        Some(url) => {
            // https://gist.github.com/egmontkob/eb114294efbcd5adb1944c9f3cb5feda
            let osc8 = "\x1b]8;;";
            let st = "\x1b\\";

            (format!("{osc8}{url}{st}"), format!("{osc8}{st}"))
        }
        None => ("".to_string(), "".to_string()),
    }
}

#[cfg(not(feature = "ansi"))]
fn wrap_text_basic(s: &str, width: usize) -> String {
    const REPLACEMENT: char = '\u{FFFD}';

    if width == 0 {
        return String::new();
    }

    let mut buf = String::new();
    let mut current_width = 0;
    for c in s.chars() {
        if c == '\n' {
            buf.push('\n');
            current_width = 0;
            continue;
        }

        if current_width == width {
            buf.push('\n');
            current_width = 0;
        }

        let char_width = get_char_width(c);
        let has_line_space = current_width + char_width <= width;
        if !has_line_space {
            let is_char_small = char_width <= width;
            if !is_char_small {
                let count_unknowns = width - current_width;
                buf.extend(std::iter::repeat(REPLACEMENT).take(count_unknowns));
                current_width += count_unknowns;
            } else {
                buf.push('\n');
                buf.push(c);
                current_width = char_width;
            }
        } else {
            buf.push(c);
            current_width += char_width;
        }
    }

    buf
}

#[cfg(feature = "ansi")]
fn wrap_text_basic(text: &str, width: usize, line_prefix: &str, line_suffix: &str) -> String {
    use std::fmt::Write;

    const REPLACEMENT: char = '\u{FFFD}';

    if width == 0 || text.is_empty() {
        return String::new();
    }

    let mut buf = String::with_capacity(width);
    let mut line_width = 0;

    buf.push_str(line_prefix);

    for block in ansi_str::get_blocks(text) {
        let style = block.style();
        let text = block.text();
        if text.is_empty() {
            continue;
        }

        let available = width - line_width;
        if available == 0 {
            buf.push('\n');
            line_width = 0;
        }

        let _ = write!(&mut buf, "{}", style.start());

        // let text_width = get_text_width(text);
        // if text_width + line_width <= width {
        //     buf.push_str(text);
        //     let _ = write!(&mut buf, "{}", style.end());
        //     buf.push_str(line_suffix);
        //     continue;
        // }

        for c in text.chars() {
            if c == '\n' {
                let _ = write!(&mut buf, "{}", style.end());
                buf.push_str(line_suffix);
                buf.push('\n');
                line_width = 0;
                buf.push_str(line_prefix);
                let _ = write!(&mut buf, "{}", style.start());
                continue;
            }

            let char_width = get_char_width(c);
            let line_has_space = line_width + char_width <= width;
            if line_has_space {
                buf.push(c);
                line_width += char_width;
                continue;
            }

            let is_char_small = char_width <= width;
            if is_char_small {
                let _ = write!(&mut buf, "{}", style.end());
                buf.push_str(line_suffix);
                buf.push('\n');
                line_width = 0;
                buf.push_str(line_prefix);
                let _ = write!(&mut buf, "{}", style.start());

                buf.push(c);
                line_width += char_width;
                continue;
            }

            if line_width == width {
                let _ = write!(&mut buf, "{}", style.end());
                buf.push_str(line_suffix);
                buf.push('\n');
                line_width = 0;
                buf.push_str(line_prefix);
                let _ = write!(&mut buf, "{}", style.start());
            }

            let count_unknowns = width - line_width;
            buf.extend(std::iter::repeat(REPLACEMENT).take(count_unknowns));
            line_width += count_unknowns;
        }

        if line_width > 0 {
            let _ = write!(&mut buf, "{}", style.end());
        }
    }

    if line_width > 0 {
        buf.push_str(line_suffix);
    }

    buf
}

#[cfg(not(feature = "ansi"))]
fn wrap_text_keeping_words(text: &str, width: usize) -> String {
    const REPLACEMENT: char = '\u{FFFD}';

    if width == 0 || text.is_empty() {
        return String::new();
    }

    let mut buf = String::with_capacity(width);
    let mut line_width = 0;

    for word in text.split(' ') {
        // restore space char
        if line_width > 0 {
            let line_has_space = line_width < width;
            if line_has_space {
                buf.push(' ');
                line_width += 1;
            }
        }

        let word_width = get_string_width(word);

        let line_has_space = line_width + word_width <= width;
        if line_has_space {
            buf.push_str(word);
            line_width += word_width;
            continue;
        }

        let is_small_word = word_width <= width;
        if is_small_word {
            buf.push('\n');
            line_width = 0;

            buf.push_str(word);
            line_width += word_width;
            continue;
        }

        for c in word.chars() {
            // take 1 char by 1 and just push it

            let char_width = get_char_width(c);
            let line_has_space = line_width + char_width <= width;
            if !line_has_space {
                let is_char_small = char_width <= width;
                if !is_char_small {
                    if line_width == width {
                        buf.push('\n');
                        line_width = 0;
                    }

                    // NOTE:
                    // Practically it only can happen if we wrap some late UTF8 symbol.
                    // For example:
                    // Emojie with width 2 but and wrap width 1
                    let available = width - line_width;
                    buf.extend(std::iter::repeat(REPLACEMENT).take(available));
                    line_width = width;
                    continue;
                }

                buf.push('\n');
                line_width = 0;
            }

            buf.push(c);
            line_width += char_width;
        }
    }

    buf
}

#[cfg(feature = "ansi")]
fn wrap_text_keeping_words(
    text: &str,
    width: usize,
    line_prefix: &str,
    line_suffix: &str,
) -> String {
    if text.is_empty() || width == 0 {
        return String::new();
    }

<<<<<<< HEAD
    parsing::split_text(text, width, prefix, suffix)
=======
    let stripped_text = ansi_str::AnsiStr::ansi_strip(text);
    let mut word_width = 0;
    let mut word_chars = 0;
    let mut blocks = parsing::Blocks::new(ansi_str::get_blocks(text));
    let mut buf = parsing::MultilineBuffer::new(width);
    buf.set_prefix(line_prefix);
    buf.set_suffix(line_suffix);

    for c in stripped_text.chars() {
        match c {
            ' ' => {
                parsing::handle_word(&mut buf, &mut blocks, word_chars, word_width, 1);
                word_chars = 0;
                word_width = 0;
            }
            '\n' => {
                parsing::handle_word(&mut buf, &mut blocks, word_chars, word_width, 1);
                word_chars = 0;
                word_width = 0;
            }
            _ => {
                word_width += get_char_width(c);
                word_chars += 1;
            }
        }
    }

    if word_chars > 0 {
        parsing::handle_word(&mut buf, &mut blocks, word_chars, word_width, 0);
        buf.finish_line(&blocks);
    }

    buf.into_string()
>>>>>>> 2d02a6e8
}

#[cfg(feature = "ansi")]
mod parsing {
    use super::get_char_width;
    use ansi_str::{get_blocks, AnsiBlock, AnsiBlockIter, Style};
    use std::fmt::Write;

    struct TextBlocks<'a> {
        iter: AnsiBlockIter<'a>,
        current: Option<RelativeBlock<'a>>,
    }

    impl<'a> TextBlocks<'a> {
        fn new(text: &'a str) -> Self {
            Self {
                iter: get_blocks(text),
                current: None,
            }
        }

        fn next(&mut self) -> Option<RelativeBlock<'a>> {
            self.current
                .take()
                .or_else(|| self.iter.next().map(RelativeBlock::new))
        }
    }

    struct RelativeBlock<'a> {
        block: AnsiBlock<'a>,
        pos: usize,
    }

    impl<'a> RelativeBlock<'a> {
        fn new(block: AnsiBlock<'a>) -> Self {
            Self { block, pos: 0 }
        }

        fn get_text(&self) -> &str {
            &self.block.text()[self.pos..]
        }

        fn get_origin(&self) -> &str {
            self.block.text()
        }

        fn get_style(&self) -> &Style {
            self.block.style()
        }
    }

    struct MultilineBuffer<'text, 'color> {
        buf: String,
        width_last: usize,
        width: usize,
        prefix: &'color str,
        suffix: &'color str,
        blocks: TextBlocks<'text>,
    }

    impl<'text, 'color> MultilineBuffer<'text, 'color> {
        fn new(text: &'text str, width: usize, prefix: &'color str, suffix: &'color str) -> Self {
            let blocks = TextBlocks::new(text);

            Self {
                buf: String::new(),
                width_last: 0,
                prefix,
                suffix,
                width,
                blocks,
            }
        }

        fn into_string(self) -> String {
            self.buf
        }

        fn max_width(&self) -> usize {
            self.width
        }

        fn available_width(&self) -> usize {
            self.width - self.width_last
        }

        fn fill(&mut self, c: char) -> usize {
            debug_assert_eq!(get_char_width(c), 1);

            let rest_width = self.available_width();
            for _ in 0..rest_width {
                self.buf.push(c);
            }

            rest_width
        }

        fn set_next_line(&mut self) {
            if let Some(block) = &self.blocks.current {
                let _ = self
                    .buf
                    .write_fmt(format_args!("{}", block.get_style().end()));
            }

            self.buf.push_str(self.suffix);

            self.buf.push('\n');
            self.width_last = 0;

            self.buf.push_str(self.prefix);

            if let Some(block) = &self.blocks.current {
                let _ = self
                    .buf
                    .write_fmt(format_args!("{}", block.get_style().start()));
            }
        }

        fn finish_line(&mut self) {
            if let Some(block) = &self.blocks.current {
                let _ = self
                    .buf
                    .write_fmt(format_args!("{}", block.get_style().end()));
            }

            self.buf.push_str(self.suffix);
            self.width_last = 0;
        }

        fn read_chars(&mut self, block: &RelativeBlock<'_>, n: usize) -> (usize, usize) {
            let mut count_chars = 0;
            let mut count_bytes = 0;
            for c in block.get_text().chars() {
                if count_chars == n {
                    break;
                }

                count_chars += 1;
                count_bytes += c.len_utf8();

                let cwidth = std::cmp::max(1, get_char_width(c));

                let available_space = self.width - self.width_last;
                if available_space == 0 {
                    let _ = self
                        .buf
                        .write_fmt(format_args!("{}", block.get_style().end()));
                    self.buf.push_str(self.suffix);
                    self.buf.push('\n');
                    self.buf.push_str(self.prefix);
                    let _ = self
                        .buf
                        .write_fmt(format_args!("{}", block.get_style().start()));
                    self.width_last = 0;
                }

                let is_enough_space = self.width_last + cwidth <= self.width;
                if !is_enough_space {
                    // thereatically a cwidth can be 2 but buf_width is 1
                    // but it handled here too;

                    const REPLACEMENT: char = '\u{FFFD}';
                    let _ = self.fill(REPLACEMENT);
                    self.width_last = self.width;
                } else {
                    self.buf.push(c);
                    self.width_last += cwidth;
                }
            }

            (count_chars, count_bytes)
        }

        fn read_chars_unchecked(&mut self, block: &RelativeBlock<'_>, n: usize) -> (usize, usize) {
            let mut count_chars = 0;
            let mut count_bytes = 0;
            for c in block.get_text().chars() {
                if count_chars == n {
                    break;
                }

                count_chars += 1;
                count_bytes += c.len_utf8();

                let cwidth = std::cmp::max(1, get_char_width(c));
                self.width_last += cwidth;

                self.buf.push(c);
            }

            debug_assert!(self.width_last <= self.width);

            (count_chars, count_bytes)
        }
    }

    fn read_chars(buf: &mut MultilineBuffer<'_, '_>, n: usize) {
        let mut n = n;
        while n > 0 {
            let is_new_block = buf.blocks.current.is_none();
            let mut block = buf.blocks.next().expect("Must never happen");

            if is_new_block {
                buf.buf.push_str(buf.prefix);
                let _ = buf
                    .buf
                    .write_fmt(format_args!("{}", block.get_style().start()));
            }

            let (read_count, read_bytes) = buf.read_chars(&block, n);

            if block.pos + read_bytes == block.get_origin().len() {
                let _ = buf
                    .buf
                    .write_fmt(format_args!("{}", block.get_style().end()));
            } else {
                block.pos += read_bytes;
                buf.blocks.current = Some(block);
            }

            n -= read_count;
        }
    }

    fn read_chars_unchecked(buf: &mut MultilineBuffer<'_, '_>, n: usize) {
        let mut n = n;
        while n > 0 {
            let is_new_block = buf.blocks.current.is_none();
            let mut block = buf.blocks.next().expect("Must never happen");

            if is_new_block {
                buf.buf.push_str(buf.prefix);
                let _ = buf
                    .buf
                    .write_fmt(format_args!("{}", block.get_style().start()));
            }

            let (read_count, read_bytes) = buf.read_chars_unchecked(&block, n);

            if block.pos + read_bytes == block.get_origin().len() {
                let _ = buf
                    .buf
                    .write_fmt(format_args!("{}", block.get_style().end()));
            } else {
                block.pos += read_bytes;
                buf.blocks.current = Some(block);
            }

            n -= read_count;
        }
    }

    fn handle_word(
        buf: &mut MultilineBuffer<'_, '_>,
        word_chars: usize,
        word_width: usize,
        additional_read: usize,
    ) {
        if word_chars > 0 {
            let has_line_space = word_width <= buf.available_width();
            let is_word_too_big = word_width > buf.max_width();

            if is_word_too_big {
                read_chars(buf, word_chars + additional_read);
            } else if has_line_space {
                read_chars_unchecked(buf, word_chars);
                if additional_read > 0 {
                    read_chars(buf, additional_read);
                }
            } else {
                buf.set_next_line();
                read_chars_unchecked(buf, word_chars);
                if additional_read > 0 {
                    read_chars(buf, additional_read);
                }
            }

            return;
        }

        let has_current_line_space = additional_read <= buf.available_width();
        if has_current_line_space {
            read_chars_unchecked(buf, additional_read);
        } else {
            buf.set_next_line();
            read_chars_unchecked(buf, additional_read);
        }
    }

    pub(super) fn split_text(text: &str, width: usize, prefix: &str, suffix: &str) -> String {
        let mut word_width = 0;
        let mut word_chars = 0;
        let mut buf = MultilineBuffer::new(text, width, prefix, suffix);

        let stripped_text = ansi_str::AnsiStr::ansi_strip(text);
        for c in stripped_text.chars() {
            match c {
                ' ' => {
                    handle_word(&mut buf, word_chars, word_width, 1);
                    word_chars = 0;
                    word_width = 0;
                }
                '\n' => {
                    handle_word(&mut buf, word_chars, word_width, 1);
                    word_chars = 0;
                    word_width = 0;
                }
                _ => {
                    word_width += std::cmp::max(1, get_char_width(c));
                    word_chars += 1;
                }
            }
        }

        if word_chars > 0 {
            handle_word(&mut buf, word_chars, word_width, 0);
            buf.finish_line();
        }

        buf.into_string()
    }
}

fn decrease_widths<F>(
    widths: &mut [usize],
    min_widths: &[usize],
    total_width: usize,
    mut width: usize,
    mut peeaker: F,
) where
    F: Peaker,
{
    let mut empty_list = 0;
    for col in 0..widths.len() {
        if widths[col] == 0 || widths[col] <= min_widths[col] {
            empty_list += 1;
        }
    }

    while width != total_width {
        if empty_list == widths.len() {
            break;
        }

        let col = match peeaker.peak(min_widths, widths) {
            Some(col) => col,
            None => break,
        };

        if widths[col] == 0 || widths[col] <= min_widths[col] {
            continue;
        }

        widths[col] -= 1;

        if widths[col] == 0 || widths[col] <= min_widths[col] {
            empty_list += 1;
        }

        width += 1;
    }
}

fn get_decrease_cell_list(
    cfg: &SpannedConfig,
    widths: &[usize],
    min_widths: &[usize],
    shape: (usize, usize),
) -> Vec<((usize, usize), usize)> {
    let mut points = Vec::new();
    (0..shape.1).for_each(|col| {
        (0..shape.0)
            .filter(|&row| cfg.is_cell_visible((row, col).into()))
            .for_each(|row| {
                let (width, width_min) = match cfg.get_column_span((row, col).into()) {
                    Some(span) => {
                        let width = (col..col + span).map(|i| widths[i]).sum::<usize>();
                        let min_width = (col..col + span).map(|i| min_widths[i]).sum::<usize>();
                        let count_borders = count_borders(cfg, col, col + span, shape.1);
                        (width + count_borders, min_width + count_borders)
                    }
                    None => (widths[col], min_widths[col]),
                };

                if width >= width_min {
                    let padding = cfg.get_padding((row, col).into());
                    let width = width.saturating_sub(padding.left.size + padding.right.size);

                    points.push(((row, col), width));
                }
            });
    });

    points
}

fn count_borders(cfg: &SpannedConfig, start: usize, end: usize, count_columns: usize) -> usize {
    (start..end)
        .skip(1)
        .filter(|&i| cfg.has_vertical(i, count_columns))
        .count()
}

#[cfg(test)]
mod tests {
    use super::*;

    #[test]
    fn split_test() {
        #[cfg(not(feature = "ansi"))]
        let split = |text, width| wrap_text_basic(text, width);

        #[cfg(feature = "ansi")]
        let split = |text, width| wrap_text_basic(text, width, "", "");

        assert_eq!(split("123456", 0), "");

        assert_eq!(split("123456", 1), "1\n2\n3\n4\n5\n6");
        assert_eq!(split("123456", 2), "12\n34\n56");
        assert_eq!(split("12345", 2), "12\n34\n5");
        assert_eq!(split("123456", 6), "123456");
        assert_eq!(split("123456", 10), "123456");

        assert_eq!(split("😳😳😳😳😳", 1), "�\n�\n�\n�\n�");
        assert_eq!(split("😳😳😳😳😳", 2), "😳\n😳\n😳\n😳\n😳");
        assert_eq!(split("😳😳😳😳😳", 3), "😳\n😳\n😳\n😳\n😳");
        assert_eq!(split("😳😳😳😳😳", 6), "😳😳😳\n😳😳");
        assert_eq!(split("😳😳😳😳😳", 20), "😳😳😳😳😳");

        assert_eq!(split("😳123😳", 1), "�\n1\n2\n3\n�");
        assert_eq!(split("😳12😳3", 1), "�\n1\n2\n�\n3");
    }

    #[test]
    fn chunks_test() {
        #[allow(clippy::redundant_closure)]
        #[cfg(not(feature = "ansi"))]
        let chunks = |text, width| wrap_text_basic(text, width);

        #[cfg(feature = "ansi")]
        let chunks = |text, width| wrap_text_basic(text, width, "", "");

        assert_eq!(chunks("123456", 0), "");

        assert_eq!(
            chunks("123456", 1),
            ["1", "2", "3", "4", "5", "6"].join("\n")
        );
        assert_eq!(chunks("123456", 2), ["12", "34", "56"].join("\n"));
        assert_eq!(chunks("12345", 2), ["12", "34", "5"].join("\n"));

        assert_eq!(
            chunks("😳😳😳😳😳", 1),
            ["�", "�", "�", "�", "�"].join("\n")
        );
        assert_eq!(
            chunks("😳😳😳😳😳", 2),
            ["😳", "😳", "😳", "😳", "😳"].join("\n")
        );
        assert_eq!(
            chunks("😳😳😳😳😳", 3),
            ["😳", "😳", "😳", "😳", "😳"].join("\n")
        );
    }

    #[cfg(not(feature = "ansi"))]
    #[test]
    fn split_by_line_keeping_words_test() {
        let split_keeping_words = |text, width| wrap_text_keeping_words(text, width);

        assert_eq!(split_keeping_words("123456", 1), "1\n2\n3\n4\n5\n6");
        assert_eq!(split_keeping_words("123456", 2), "12\n34\n56");
        assert_eq!(split_keeping_words("12345", 2), "12\n34\n5");

        assert_eq!(split_keeping_words("😳😳😳😳😳", 1), "�\n�\n�\n�\n�");

        assert_eq!(split_keeping_words("111 234 1", 4), "111 \n234 \n1");
    }

    #[cfg(feature = "ansi")]
    #[test]
    fn split_by_line_keeping_words_test() {
        #[cfg(feature = "ansi")]
        let split_keeping_words = |text, width| wrap_text_keeping_words(text, width, "", "");

        assert_eq!(split_keeping_words("123456", 1), "1\n2\n3\n4\n5\n6");
        assert_eq!(split_keeping_words("123456", 2), "12\n34\n56");
        assert_eq!(split_keeping_words("12345", 2), "12\n34\n5");

        assert_eq!(split_keeping_words("😳😳😳😳😳", 1), "�\n�\n�\n�\n�");

        assert_eq!(split_keeping_words("111 234 1", 4), "111 \n234 \n1");
    }

    #[cfg(feature = "ansi")]
    #[test]
    fn split_by_line_keeping_words_color_test() {
        #[cfg(feature = "ansi")]
        let split_keeping_words = |text, width| wrap_text_keeping_words(text, width, "", "");

        #[cfg(not(feature = "ansi"))]
        let split_keeping_words = |text, width| split_keeping_words(text, width, "\n");

        let text = "\u{1b}[36mJapanese “vacancy” button\u{1b}[0m";

        assert_eq!(split_keeping_words(text, 2), "\u{1b}[36mJa\u{1b}[39m\n\u{1b}[36mpa\u{1b}[39m\n\u{1b}[36mne\u{1b}[39m\n\u{1b}[36mse\u{1b}[39m\n\u{1b}[36m “\u{1b}[39m\n\u{1b}[36mva\u{1b}[39m\n\u{1b}[36mca\u{1b}[39m\n\u{1b}[36mnc\u{1b}[39m\n\u{1b}[36my”\u{1b}[39m\n\u{1b}[36m b\u{1b}[39m\n\u{1b}[36mut\u{1b}[39m\n\u{1b}[36mto\u{1b}[39m\n\u{1b}[36mn\u{1b}[39m");
        assert_eq!(split_keeping_words(text, 1), "\u{1b}[36mJ\u{1b}[39m\n\u{1b}[36ma\u{1b}[39m\n\u{1b}[36mp\u{1b}[39m\n\u{1b}[36ma\u{1b}[39m\n\u{1b}[36mn\u{1b}[39m\n\u{1b}[36me\u{1b}[39m\n\u{1b}[36ms\u{1b}[39m\n\u{1b}[36me\u{1b}[39m\n\u{1b}[36m \u{1b}[39m\n\u{1b}[36m“\u{1b}[39m\n\u{1b}[36mv\u{1b}[39m\n\u{1b}[36ma\u{1b}[39m\n\u{1b}[36mc\u{1b}[39m\n\u{1b}[36ma\u{1b}[39m\n\u{1b}[36mn\u{1b}[39m\n\u{1b}[36mc\u{1b}[39m\n\u{1b}[36my\u{1b}[39m\n\u{1b}[36m”\u{1b}[39m\n\u{1b}[36m \u{1b}[39m\n\u{1b}[36mb\u{1b}[39m\n\u{1b}[36mu\u{1b}[39m\n\u{1b}[36mt\u{1b}[39m\n\u{1b}[36mt\u{1b}[39m\n\u{1b}[36mo\u{1b}[39m\n\u{1b}[36mn\u{1b}[39m");
    }

    #[cfg(feature = "ansi")]
    #[test]
    fn split_by_line_keeping_words_color_2_test() {
        use ansi_str::AnsiStr;

        #[cfg(feature = "ansi")]
        let split_keeping_words = |text, width| wrap_text_keeping_words(text, width, "", "");

        #[cfg(not(feature = "ansi"))]
        let split_keeping_words = |text, width| split_keeping_words(text, width, "\n");

        let text = "\u{1b}[37mTigre Ecuador   OMYA Andina     3824909999      Calcium carbonate       Colombia\u{1b}[0m";

        assert_eq!(
            split_keeping_words(text, 2)
                .ansi_split("\n")
                .collect::<Vec<_>>(),
            [
                "\u{1b}[37mTi\u{1b}[39m",
                "\u{1b}[37mgr\u{1b}[39m",
                "\u{1b}[37me \u{1b}[39m",
                "\u{1b}[37mEc\u{1b}[39m",
                "\u{1b}[37mua\u{1b}[39m",
                "\u{1b}[37mdo\u{1b}[39m",
                "\u{1b}[37mr \u{1b}[39m",
                "\u{1b}[37m  \u{1b}[39m",
                "\u{1b}[37mOM\u{1b}[39m",
                "\u{1b}[37mYA\u{1b}[39m",
                "\u{1b}[37m A\u{1b}[39m",
                "\u{1b}[37mnd\u{1b}[39m",
                "\u{1b}[37min\u{1b}[39m",
                "\u{1b}[37ma \u{1b}[39m",
                "\u{1b}[37m  \u{1b}[39m",
                "\u{1b}[37m  \u{1b}[39m",
                "\u{1b}[37m38\u{1b}[39m",
                "\u{1b}[37m24\u{1b}[39m",
                "\u{1b}[37m90\u{1b}[39m",
                "\u{1b}[37m99\u{1b}[39m",
                "\u{1b}[37m99\u{1b}[39m",
                "\u{1b}[37m  \u{1b}[39m",
                "\u{1b}[37m  \u{1b}[39m",
                "\u{1b}[37m  \u{1b}[39m",
                "\u{1b}[37mCa\u{1b}[39m",
                "\u{1b}[37mlc\u{1b}[39m",
                "\u{1b}[37miu\u{1b}[39m",
                "\u{1b}[37mm \u{1b}[39m",
                "\u{1b}[37mca\u{1b}[39m",
                "\u{1b}[37mrb\u{1b}[39m",
                "\u{1b}[37mon\u{1b}[39m",
                "\u{1b}[37mat\u{1b}[39m",
                "\u{1b}[37me \u{1b}[39m",
                "\u{1b}[37m  \u{1b}[39m",
                "\u{1b}[37m  \u{1b}[39m",
                "\u{1b}[37m  \u{1b}[39m",
                "\u{1b}[37mCo\u{1b}[39m",
                "\u{1b}[37mlo\u{1b}[39m",
                "\u{1b}[37mmb\u{1b}[39m",
                "\u{1b}[37mia\u{1b}[39m"
            ]
        );

        assert_eq!(
            split_keeping_words(text, 1)
                .ansi_split("\n")
                .collect::<Vec<_>>(),
            [
                "\u{1b}[37mT\u{1b}[39m",
                "\u{1b}[37mi\u{1b}[39m",
                "\u{1b}[37mg\u{1b}[39m",
                "\u{1b}[37mr\u{1b}[39m",
                "\u{1b}[37me\u{1b}[39m",
                "\u{1b}[37m \u{1b}[39m",
                "\u{1b}[37mE\u{1b}[39m",
                "\u{1b}[37mc\u{1b}[39m",
                "\u{1b}[37mu\u{1b}[39m",
                "\u{1b}[37ma\u{1b}[39m",
                "\u{1b}[37md\u{1b}[39m",
                "\u{1b}[37mo\u{1b}[39m",
                "\u{1b}[37mr\u{1b}[39m",
                "\u{1b}[37m \u{1b}[39m",
                "\u{1b}[37m \u{1b}[39m",
                "\u{1b}[37m \u{1b}[39m",
                "\u{1b}[37mO\u{1b}[39m",
                "\u{1b}[37mM\u{1b}[39m",
                "\u{1b}[37mY\u{1b}[39m",
                "\u{1b}[37mA\u{1b}[39m",
                "\u{1b}[37m \u{1b}[39m",
                "\u{1b}[37mA\u{1b}[39m",
                "\u{1b}[37mn\u{1b}[39m",
                "\u{1b}[37md\u{1b}[39m",
                "\u{1b}[37mi\u{1b}[39m",
                "\u{1b}[37mn\u{1b}[39m",
                "\u{1b}[37ma\u{1b}[39m",
                "\u{1b}[37m \u{1b}[39m",
                "\u{1b}[37m \u{1b}[39m",
                "\u{1b}[37m \u{1b}[39m",
                "\u{1b}[37m \u{1b}[39m",
                "\u{1b}[37m \u{1b}[39m",
                "\u{1b}[37m3\u{1b}[39m",
                "\u{1b}[37m8\u{1b}[39m",
                "\u{1b}[37m2\u{1b}[39m",
                "\u{1b}[37m4\u{1b}[39m",
                "\u{1b}[37m9\u{1b}[39m",
                "\u{1b}[37m0\u{1b}[39m",
                "\u{1b}[37m9\u{1b}[39m",
                "\u{1b}[37m9\u{1b}[39m",
                "\u{1b}[37m9\u{1b}[39m",
                "\u{1b}[37m9\u{1b}[39m",
                "\u{1b}[37m \u{1b}[39m",
                "\u{1b}[37m \u{1b}[39m",
                "\u{1b}[37m \u{1b}[39m",
                "\u{1b}[37m \u{1b}[39m",
                "\u{1b}[37m \u{1b}[39m",
                "\u{1b}[37m \u{1b}[39m",
                "\u{1b}[37mC\u{1b}[39m",
                "\u{1b}[37ma\u{1b}[39m",
                "\u{1b}[37ml\u{1b}[39m",
                "\u{1b}[37mc\u{1b}[39m",
                "\u{1b}[37mi\u{1b}[39m",
                "\u{1b}[37mu\u{1b}[39m",
                "\u{1b}[37mm\u{1b}[39m",
                "\u{1b}[37m \u{1b}[39m",
                "\u{1b}[37mc\u{1b}[39m",
                "\u{1b}[37ma\u{1b}[39m",
                "\u{1b}[37mr\u{1b}[39m",
                "\u{1b}[37mb\u{1b}[39m",
                "\u{1b}[37mo\u{1b}[39m",
                "\u{1b}[37mn\u{1b}[39m",
                "\u{1b}[37ma\u{1b}[39m",
                "\u{1b}[37mt\u{1b}[39m",
                "\u{1b}[37me\u{1b}[39m",
                "\u{1b}[37m \u{1b}[39m",
                "\u{1b}[37m \u{1b}[39m",
                "\u{1b}[37m \u{1b}[39m",
                "\u{1b}[37m \u{1b}[39m",
                "\u{1b}[37m \u{1b}[39m",
                "\u{1b}[37m \u{1b}[39m",
                "\u{1b}[37m \u{1b}[39m",
                "\u{1b}[37mC\u{1b}[39m",
                "\u{1b}[37mo\u{1b}[39m",
                "\u{1b}[37ml\u{1b}[39m",
                "\u{1b}[37mo\u{1b}[39m",
                "\u{1b}[37mm\u{1b}[39m",
                "\u{1b}[37mb\u{1b}[39m",
                "\u{1b}[37mi\u{1b}[39m",
                "\u{1b}[37ma\u{1b}[39m"
            ]
        )
    }

    #[cfg(feature = "ansi")]
    #[test]
    fn split_by_line_keeping_words_color_3_test() {
        let split = |text, width| wrap_text_keeping_words(text, width, "", "");
        assert_eq!(
            split(
                "\u{1b}[37m🚵🏻🚵🏻🚵🏻🚵🏻🚵🏻🚵🏻🚵🏻🚵🏻🚵🏻🚵🏻\u{1b}[0m",
                3,
            ),
            "\u{1b}[37m🚵�\u{1b}[39m\n\u{1b}[37m🚵�\u{1b}[39m\n\u{1b}[37m🚵�\u{1b}[39m\n\u{1b}[37m🚵�\u{1b}[39m\n\u{1b}[37m🚵�\u{1b}[39m\n\u{1b}[37m🚵�\u{1b}[39m\n\u{1b}[37m🚵�\u{1b}[39m\n\u{1b}[37m🚵�\u{1b}[39m\n\u{1b}[37m🚵�\u{1b}[39m\n\u{1b}[37m🚵�\u{1b}[39m",
        );
        assert_eq!(
            split("\u{1b}[37mthis is a long sentence\u{1b}[0m", 7),
            "\u{1b}[37mthis is\u{1b}[39m\n\u{1b}[37m a long\u{1b}[39m\n\u{1b}[37m senten\u{1b}[39m\n\u{1b}[37mce\u{1b}[39m"
        );
        assert_eq!(
            split("\u{1b}[37mHello World\u{1b}[0m", 7),
            "\u{1b}[37mHello \u{1b}[39m\n\u{1b}[37mWorld\u{1b}[39m"
        );
        assert_eq!(
            split("\u{1b}[37mHello Wo\u{1b}[37mrld\u{1b}[0m", 7),
            "\u{1b}[37mHello \u{1b}[39m\n\u{1b}[37mWo\u{1b}[39m\u{1b}[37mrld\u{1b}[39m"
        );
        assert_eq!(
            split("\u{1b}[37mHello Wo\u{1b}[37mrld\u{1b}[0m", 8),
            "\u{1b}[37mHello \u{1b}[39m\n\u{1b}[37mWo\u{1b}[39m\u{1b}[37mrld\u{1b}[39m"
        );
    }

    #[cfg(not(feature = "ansi"))]
    #[test]
    fn split_keeping_words_4_test() {
        let split_keeping_words = |text, width| wrap_text_keeping_words(text, width);

        assert_eq!(split_keeping_words("12345678", 3,), "123\n456\n78");
        assert_eq!(split_keeping_words("12345678", 2,), "12\n34\n56\n78");
    }

    #[cfg(feature = "ansi")]
    #[test]
    fn split_keeping_words_4_test() {
        let split_keeping_words = |text, width| wrap_text_keeping_words(text, width, "", "");

        #[cfg(not(feature = "ansi"))]
        let split_keeping_words = |text, width| split_keeping_words(text, width, "\n");

        assert_eq!(split_keeping_words("12345678", 3,), "123\n456\n78");
        assert_eq!(split_keeping_words("12345678", 2,), "12\n34\n56\n78");
    }

    #[cfg(feature = "ansi")]
    #[test]
    fn chunks_test_with_prefix_and_suffix() {
        assert_eq!(wrap_text_basic("123456", 0, "^", "$"), ["^$"; 0].join("\n"));

        assert_eq!(
            wrap_text_basic("123456", 1, "^", "$"),
            ["^1$", "^2$", "^3$", "^4$", "^5$", "^6$"].join("\n")
        );
        assert_eq!(
            wrap_text_basic("123456", 2, "^", "$"),
            ["^12$", "^34$", "^56$"].join("\n")
        );
        assert_eq!(
            wrap_text_basic("12345", 2, "^", "$"),
            ["^12$", "^34$", "^5$"].join("\n")
        );

        assert_eq!(
            wrap_text_basic("😳😳😳😳😳", 1, "^", "$"),
            ["^�$", "^�$", "^�$", "^�$", "^�$"].join("\n")
        );
        assert_eq!(
            wrap_text_basic("😳😳😳😳😳", 2, "^", "$"),
            ["^😳$", "^😳$", "^😳$", "^😳$", "^😳$"].join("\n")
        );
        assert_eq!(
            wrap_text_basic("😳😳😳😳😳", 3, "^", "$"),
            "^😳$\n^😳$\n^😳$\n^😳$\n^😳$"
        );
    }

    #[cfg(feature = "ansi")]
    #[test]
    fn split_by_line_keeping_words_test_with_prefix_and_suffix() {
        assert_eq!(
            wrap_text_keeping_words("123456", 1, "^", "$"),
            "^1$\n^2$\n^3$\n^4$\n^5$\n^6$"
        );
        assert_eq!(
            wrap_text_keeping_words("123456", 2, "^", "$"),
            "^12$\n^34$\n^56$"
        );
        assert_eq!(
            wrap_text_keeping_words("12345", 2, "^", "$"),
            "^12$\n^34$\n^5$"
        );

        assert_eq!(
            wrap_text_keeping_words("😳😳😳😳😳", 1, "^", "$"),
            "^�$\n^�$\n^�$\n^�$\n^�$"
        );
    }

    #[cfg(feature = "ansi")]
    #[test]
    fn split_by_line_keeping_words_color_2_test_with_prefix_and_suffix() {
        use ansi_str::AnsiStr;

        let text = "\u{1b}[37mTigre Ecuador   OMYA Andina     3824909999      Calcium carbonate       Colombia\u{1b}[0m";

        assert_eq!(
            wrap_text_keeping_words(text, 2, "^", "$")
                .ansi_split("\n")
                .collect::<Vec<_>>(),
            [
                "^\u{1b}[37mTi\u{1b}[39m$",
                "^\u{1b}[37mgr\u{1b}[39m$",
                "^\u{1b}[37me \u{1b}[39m$",
                "^\u{1b}[37mEc\u{1b}[39m$",
                "^\u{1b}[37mua\u{1b}[39m$",
                "^\u{1b}[37mdo\u{1b}[39m$",
                "^\u{1b}[37mr \u{1b}[39m$",
                "^\u{1b}[37m  \u{1b}[39m$",
                "^\u{1b}[37mOM\u{1b}[39m$",
                "^\u{1b}[37mYA\u{1b}[39m$",
                "^\u{1b}[37m A\u{1b}[39m$",
                "^\u{1b}[37mnd\u{1b}[39m$",
                "^\u{1b}[37min\u{1b}[39m$",
                "^\u{1b}[37ma \u{1b}[39m$",
                "^\u{1b}[37m  \u{1b}[39m$",
                "^\u{1b}[37m  \u{1b}[39m$",
                "^\u{1b}[37m38\u{1b}[39m$",
                "^\u{1b}[37m24\u{1b}[39m$",
                "^\u{1b}[37m90\u{1b}[39m$",
                "^\u{1b}[37m99\u{1b}[39m$",
                "^\u{1b}[37m99\u{1b}[39m$",
                "^\u{1b}[37m  \u{1b}[39m$",
                "^\u{1b}[37m  \u{1b}[39m$",
                "^\u{1b}[37m  \u{1b}[39m$",
                "^\u{1b}[37mCa\u{1b}[39m$",
                "^\u{1b}[37mlc\u{1b}[39m$",
                "^\u{1b}[37miu\u{1b}[39m$",
                "^\u{1b}[37mm \u{1b}[39m$",
                "^\u{1b}[37mca\u{1b}[39m$",
                "^\u{1b}[37mrb\u{1b}[39m$",
                "^\u{1b}[37mon\u{1b}[39m$",
                "^\u{1b}[37mat\u{1b}[39m$",
                "^\u{1b}[37me \u{1b}[39m$",
                "^\u{1b}[37m  \u{1b}[39m$",
                "^\u{1b}[37m  \u{1b}[39m$",
                "^\u{1b}[37m  \u{1b}[39m$",
                "^\u{1b}[37mCo\u{1b}[39m$",
                "^\u{1b}[37mlo\u{1b}[39m$",
                "^\u{1b}[37mmb\u{1b}[39m$",
                "^\u{1b}[37mia\u{1b}[39m$"
            ]
        );

        assert_eq!(
            wrap_text_keeping_words(text, 1, "^", "$")
                .ansi_split("\n")
                .collect::<Vec<_>>(),
            [
                "^\u{1b}[37mT\u{1b}[39m$",
                "^\u{1b}[37mi\u{1b}[39m$",
                "^\u{1b}[37mg\u{1b}[39m$",
                "^\u{1b}[37mr\u{1b}[39m$",
                "^\u{1b}[37me\u{1b}[39m$",
                "^\u{1b}[37m \u{1b}[39m$",
                "^\u{1b}[37mE\u{1b}[39m$",
                "^\u{1b}[37mc\u{1b}[39m$",
                "^\u{1b}[37mu\u{1b}[39m$",
                "^\u{1b}[37ma\u{1b}[39m$",
                "^\u{1b}[37md\u{1b}[39m$",
                "^\u{1b}[37mo\u{1b}[39m$",
                "^\u{1b}[37mr\u{1b}[39m$",
                "^\u{1b}[37m \u{1b}[39m$",
                "^\u{1b}[37m \u{1b}[39m$",
                "^\u{1b}[37m \u{1b}[39m$",
                "^\u{1b}[37mO\u{1b}[39m$",
                "^\u{1b}[37mM\u{1b}[39m$",
                "^\u{1b}[37mY\u{1b}[39m$",
                "^\u{1b}[37mA\u{1b}[39m$",
                "^\u{1b}[37m \u{1b}[39m$",
                "^\u{1b}[37mA\u{1b}[39m$",
                "^\u{1b}[37mn\u{1b}[39m$",
                "^\u{1b}[37md\u{1b}[39m$",
                "^\u{1b}[37mi\u{1b}[39m$",
                "^\u{1b}[37mn\u{1b}[39m$",
                "^\u{1b}[37ma\u{1b}[39m$",
                "^\u{1b}[37m \u{1b}[39m$",
                "^\u{1b}[37m \u{1b}[39m$",
                "^\u{1b}[37m \u{1b}[39m$",
                "^\u{1b}[37m \u{1b}[39m$",
                "^\u{1b}[37m \u{1b}[39m$",
                "^\u{1b}[37m3\u{1b}[39m$",
                "^\u{1b}[37m8\u{1b}[39m$",
                "^\u{1b}[37m2\u{1b}[39m$",
                "^\u{1b}[37m4\u{1b}[39m$",
                "^\u{1b}[37m9\u{1b}[39m$",
                "^\u{1b}[37m0\u{1b}[39m$",
                "^\u{1b}[37m9\u{1b}[39m$",
                "^\u{1b}[37m9\u{1b}[39m$",
                "^\u{1b}[37m9\u{1b}[39m$",
                "^\u{1b}[37m9\u{1b}[39m$",
                "^\u{1b}[37m \u{1b}[39m$",
                "^\u{1b}[37m \u{1b}[39m$",
                "^\u{1b}[37m \u{1b}[39m$",
                "^\u{1b}[37m \u{1b}[39m$",
                "^\u{1b}[37m \u{1b}[39m$",
                "^\u{1b}[37m \u{1b}[39m$",
                "^\u{1b}[37mC\u{1b}[39m$",
                "^\u{1b}[37ma\u{1b}[39m$",
                "^\u{1b}[37ml\u{1b}[39m$",
                "^\u{1b}[37mc\u{1b}[39m$",
                "^\u{1b}[37mi\u{1b}[39m$",
                "^\u{1b}[37mu\u{1b}[39m$",
                "^\u{1b}[37mm\u{1b}[39m$",
                "^\u{1b}[37m \u{1b}[39m$",
                "^\u{1b}[37mc\u{1b}[39m$",
                "^\u{1b}[37ma\u{1b}[39m$",
                "^\u{1b}[37mr\u{1b}[39m$",
                "^\u{1b}[37mb\u{1b}[39m$",
                "^\u{1b}[37mo\u{1b}[39m$",
                "^\u{1b}[37mn\u{1b}[39m$",
                "^\u{1b}[37ma\u{1b}[39m$",
                "^\u{1b}[37mt\u{1b}[39m$",
                "^\u{1b}[37me\u{1b}[39m$",
                "^\u{1b}[37m \u{1b}[39m$",
                "^\u{1b}[37m \u{1b}[39m$",
                "^\u{1b}[37m \u{1b}[39m$",
                "^\u{1b}[37m \u{1b}[39m$",
                "^\u{1b}[37m \u{1b}[39m$",
                "^\u{1b}[37m \u{1b}[39m$",
                "^\u{1b}[37m \u{1b}[39m$",
                "^\u{1b}[37mC\u{1b}[39m$",
                "^\u{1b}[37mo\u{1b}[39m$",
                "^\u{1b}[37ml\u{1b}[39m$",
                "^\u{1b}[37mo\u{1b}[39m$",
                "^\u{1b}[37mm\u{1b}[39m$",
                "^\u{1b}[37mb\u{1b}[39m$",
                "^\u{1b}[37mi\u{1b}[39m$",
                "^\u{1b}[37ma\u{1b}[39m$"
            ]
        )
    }

    #[cfg(feature = "ansi")]
    #[test]
    fn chunks_wrap_2() {
        let text = "\u{1b}[30mDebian\u{1b}[0m\u{1b}[31mDebian\u{1b}[0m\u{1b}[32mDebian\u{1b}[0m\u{1b}[33mDebian\u{1b}[0m\u{1b}[34mDebian\u{1b}[0m\u{1b}[35mDebian\u{1b}[0m\u{1b}[36mDebian\u{1b}[0m\u{1b}[37mDebian\u{1b}[0m\u{1b}[40mDebian\u{1b}[0m\u{1b}[41mDebian\u{1b}[0m\u{1b}[42mDebian\u{1b}[0m\u{1b}[43mDebian\u{1b}[0m\u{1b}[44mDebian\u{1b}[0m";
        assert_eq!(
            wrap_text_basic(text, 30, "", ""),
            [
                "\u{1b}[30mDebian\u{1b}[39m\u{1b}[31mDebian\u{1b}[39m\u{1b}[32mDebian\u{1b}[39m\u{1b}[33mDebian\u{1b}[39m\u{1b}[34mDebian\u{1b}[39m",
                "\u{1b}[35mDebian\u{1b}[39m\u{1b}[36mDebian\u{1b}[39m\u{1b}[37mDebian\u{1b}[39m\u{1b}[40mDebian\u{1b}[49m\u{1b}[41mDebian\u{1b}[49m",
                "\u{1b}[42mDebian\u{1b}[49m\u{1b}[43mDebian\u{1b}[49m\u{1b}[44mDebian\u{1b}[49m",
            ].join("\n")
        );
    }

    #[cfg(feature = "ansi")]
    #[test]
    fn chunks_wrap_3() {
        let text = "\u{1b}[37mCreate bytes from the \u{1b}[0m\u{1b}[7;34marg\u{1b}[0m\u{1b}[37muments.\u{1b}[0m";

        assert_eq!(
            wrap_text_basic(text, 22, "", ""),
            [
                "\u{1b}[37mCreate bytes from the \u{1b}[39m",
                "\u{1b}[7m\u{1b}[34marg\u{1b}[27m\u{1b}[39m\u{1b}[37muments.\u{1b}[39m"
            ]
            .join("\n")
        );
    }

    #[cfg(feature = "ansi")]
    #[test]
    fn chunks_wrap_3_keeping_words() {
        let text = "\u{1b}[37mCreate bytes from the \u{1b}[0m\u{1b}[7;34marg\u{1b}[0m\u{1b}[37muments.\u{1b}[0m";

        assert_eq!(
            wrap_text_keeping_words(text, 22, "", ""),
            "\u{1b}[37mCreate bytes from the \u{1b}[39m\n\u{1b}[7m\u{1b}[34marg\u{1b}[27m\u{1b}[39m\u{1b}[37muments.\u{1b}[39m"
        );
    }

    #[cfg(feature = "ansi")]
    #[test]
    fn chunks_wrap_4() {
        let text = "\u{1b}[37mReturns the floor of a number (l\u{1b}[0m\u{1b}[41;37marg\u{1b}[0m\u{1b}[37mest integer less than or equal to that number).\u{1b}[0m";

        assert_eq!(
            wrap_text_basic(text, 10, "", ""),
            [
                "\u{1b}[37mReturns th\u{1b}[39m",
                "\u{1b}[37me floor of\u{1b}[39m",
                "\u{1b}[37m a number \u{1b}[39m",
                "\u{1b}[37m(l\u{1b}[39m\u{1b}[37m\u{1b}[41marg\u{1b}[39m\u{1b}[49m\u{1b}[37mest i\u{1b}[39m",
                "\u{1b}[37mnteger les\u{1b}[39m",
                "\u{1b}[37ms than or \u{1b}[39m",
                "\u{1b}[37mequal to t\u{1b}[39m",
                "\u{1b}[37mhat number\u{1b}[39m",
                "\u{1b}[37m).\u{1b}[39m",
            ].join("\n")
        );
    }

    #[cfg(feature = "ansi")]
    #[test]
    fn chunks_wrap_4_keeping_words() {
        let text = "\u{1b}[37mReturns the floor of a number (l\u{1b}[0m\u{1b}[41;37marg\u{1b}[0m\u{1b}[37mest integer less than or equal to that number).\u{1b}[0m";
        assert_eq!(
            wrap_text_keeping_words(text, 10, "", ""),
            concat!(
                "\u{1b}[37mReturns \u{1b}[39m\n",
                "\u{1b}[37mthe floor \u{1b}[39m\n",
                "\u{1b}[37mof a \u{1b}[39m\n",
                "\u{1b}[37mnumber \u{1b}[39m\n",
                "\u{1b}[37m(l\u{1b}[39m\u{1b}[37m\u{1b}[41marg\u{1b}[39m\u{1b}[49m\u{1b}[37mest \u{1b}[39m\n",
                "\u{1b}[37minteger \u{1b}[39m\n",
                "\u{1b}[37mless than \u{1b}[39m\n",
                "\u{1b}[37mor equal \u{1b}[39m\n",
                "\u{1b}[37mto that \u{1b}[39m\n",
                "\u{1b}[37mnumber).\u{1b}[39m",
            )
        );
    }

    #[cfg(not(feature = "ansi"))]
    #[test]
    fn chunks_chinese_0() {
        let text = "(公司{ 名称:\"腾讯科技（深圳）有限公司\",成立时间:\"1998年11月\"}";

        assert_eq!(
            wrap_text_basic(text, 40),
            concat!(
                "(公司{ 名称:\"腾讯科技（深圳）有限公司\",\n",
                "成立时间:\"1998年11月\"}",
            ),
        );
    }

    #[cfg(not(feature = "ansi"))]
    #[test]
    fn chunks_keeping_chinese_0() {
        let text = "(公司{ 名称:\"腾讯科技（深圳）有限公司\",成立时间:\"1998年11月\"}";

        assert_eq!(
            wrap_text_keeping_words(text, 40),
            concat!(
                "(公司{ 名称:\"腾讯科技（深圳）有限公司\",\n",
                "成立时间:\"1998年11月\"}",
            ),
        );
    }
}<|MERGE_RESOLUTION|>--- conflicted
+++ resolved
@@ -259,7 +259,7 @@
             current_width = 0;
         }
 
-        let char_width = get_char_width(c);
+        let char_width = std::cmp::max(1, get_char_width(c));
         let has_line_space = current_width + char_width <= width;
         if !has_line_space {
             let is_char_small = char_width <= width;
@@ -330,7 +330,7 @@
                 continue;
             }
 
-            let char_width = get_char_width(c);
+            let char_width = std::cmp::max(1, get_char_width(c));
             let line_has_space = line_width + char_width <= width;
             if line_has_space {
                 buf.push(c);
@@ -421,7 +421,7 @@
         for c in word.chars() {
             // take 1 char by 1 and just push it
 
-            let char_width = get_char_width(c);
+            let char_width = std::cmp::max(1, get_char_width(c));
             let line_has_space = line_width + char_width <= width;
             if !line_has_space {
                 let is_char_small = char_width <= width;
@@ -454,53 +454,12 @@
 }
 
 #[cfg(feature = "ansi")]
-fn wrap_text_keeping_words(
-    text: &str,
-    width: usize,
-    line_prefix: &str,
-    line_suffix: &str,
-) -> String {
+fn wrap_text_keeping_words(text: &str, width: usize, prefix: &str, suffix: &str) -> String {
     if text.is_empty() || width == 0 {
         return String::new();
     }
 
-<<<<<<< HEAD
     parsing::split_text(text, width, prefix, suffix)
-=======
-    let stripped_text = ansi_str::AnsiStr::ansi_strip(text);
-    let mut word_width = 0;
-    let mut word_chars = 0;
-    let mut blocks = parsing::Blocks::new(ansi_str::get_blocks(text));
-    let mut buf = parsing::MultilineBuffer::new(width);
-    buf.set_prefix(line_prefix);
-    buf.set_suffix(line_suffix);
-
-    for c in stripped_text.chars() {
-        match c {
-            ' ' => {
-                parsing::handle_word(&mut buf, &mut blocks, word_chars, word_width, 1);
-                word_chars = 0;
-                word_width = 0;
-            }
-            '\n' => {
-                parsing::handle_word(&mut buf, &mut blocks, word_chars, word_width, 1);
-                word_chars = 0;
-                word_width = 0;
-            }
-            _ => {
-                word_width += get_char_width(c);
-                word_chars += 1;
-            }
-        }
-    }
-
-    if word_chars > 0 {
-        parsing::handle_word(&mut buf, &mut blocks, word_chars, word_width, 0);
-        buf.finish_line(&blocks);
-    }
-
-    buf.into_string()
->>>>>>> 2d02a6e8
 }
 
 #[cfg(feature = "ansi")]
