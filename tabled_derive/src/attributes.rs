use syn::{Attribute, Lit, LitInt};

use crate::{
    casing_style::CasingStyle,
    error::Error,
    parse::{
        field_attr::{parse_field_attributes, FieldAttr, FieldAttrKind},
        type_attr::{parse_type_attributes, TypeAttr, TypeAttrKind},
    },
};

#[derive(Debug, Default)]
pub struct FieldAttributes {
    pub is_ignored: bool,
    pub inline: bool,
    pub inline_prefix: Option<String>,
    pub rename: Option<String>,
    pub rename_all: Option<CasingStyle>,
    pub display_with: Option<String>,
    pub display_with_args: Option<Vec<FuncArg>>,
    pub order: Option<usize>,
    pub format: Option<String>,
    pub format_with_args: Option<Vec<FuncArg>>,
}

impl FieldAttributes {
    pub fn parse(attrs: &[Attribute]) -> Result<Self, Error> {
        let mut attributes = Self::default();
        attributes.fill_attributes(attrs)?;

        Ok(attributes)
    }

    fn fill_attributes(&mut self, attrs: &[Attribute]) -> Result<(), Error> {
        for attrs in parse_field_attributes(attrs) {
            let attrs = attrs?;
            for attr in attrs {
                self.insert_attribute(attr)?;
            }
        }

        Ok(())
    }

    fn insert_attribute(&mut self, attr: FieldAttr) -> Result<(), Error> {
        match attr.kind {
            FieldAttrKind::Skip(b) => {
                if b.value {
                    self.is_ignored = true;
                }
            }
            FieldAttrKind::Inline(b, prefix) => {
                if b.value {
                    self.inline = true;
                }

                if let Some(prefix) = prefix {
                    self.inline_prefix = Some(prefix.value());
                }
            }
            FieldAttrKind::Rename(value) => self.rename = Some(value.value()),
            FieldAttrKind::RenameAll(lit) => {
                self.rename_all = Some(CasingStyle::from_lit(&lit)?);
            }
            FieldAttrKind::DisplayWith(path, comma, args) => {
                self.display_with = Some(path.value());
                if comma.is_some() {
                    let args = args
                        .into_iter()
                        .map(|lit| parse_func_arg(&lit))
                        .collect::<Result<Vec<_>, _>>()?;
                    self.display_with_args = Some(args);
                }
            }
<<<<<<< HEAD
            parse::TabledAttrKind::Order(value) => self.order = Some(lit_int_to_usize(&value)?),
            parse::TabledAttrKind::FormatWith(format, comma, args) => {
                self.format = Some(format.value());
                if comma.is_some() {
                    let args = args
                        .into_iter()
                        .map(|lit| parse_func_arg(&lit))
                        .collect::<Result<Vec<_>, _>>()?;
                    self.format_with_args = Some(args);
                }
            }
=======
            FieldAttrKind::Order(value) => self.order = Some(lit_int_to_usize(&value)?),
>>>>>>> 55340539
        }

        Ok(())
    }
}

#[derive(Debug, Default)]
pub struct TypeAttributes {
    pub rename_all: Option<CasingStyle>,
    pub inline: bool,
    pub inline_value: Option<String>,
    pub crate_name: Option<String>,
}

impl TypeAttributes {
    pub fn parse(attrs: &[Attribute]) -> Result<Self, Error> {
        let mut attributes = Self::default();
        attributes.fill_attributes(attrs)?;

        Ok(attributes)
    }

    fn fill_attributes(&mut self, attrs: &[Attribute]) -> Result<(), Error> {
        for attrs in parse_type_attributes(attrs) {
            let attrs = attrs?;
            for attr in attrs {
                self.insert_attribute(attr)?;
            }
        }

        Ok(())
    }

    fn insert_attribute(&mut self, attr: TypeAttr) -> Result<(), Error> {
        match attr.kind {
            TypeAttrKind::Crate(crate_name) => {
                let name = crate_name.value();
                if !name.is_empty() {
                    self.crate_name = Some(name);
                }
            }
            TypeAttrKind::Inline(b, prefix) => {
                if b.value {
                    self.inline = true;
                }

                if let Some(prefix) = prefix {
                    self.inline_value = Some(prefix.value());
                }
            }
            TypeAttrKind::RenameAll(lit) => {
                self.rename_all = Some(CasingStyle::from_lit(&lit)?);
            }
        }

        Ok(())
    }
}

fn lit_int_to_usize(value: &LitInt) -> Result<usize, Error> {
    value.base10_parse::<usize>().map_err(|e| {
        Error::new(
            format!("Failed to parse {:?} as usize; {}", value.to_string(), e),
            value.span(),
            None,
        )
    })
}

#[derive(Debug)]
pub enum FuncArg {
    SelfRef,
    SelfProperty(String),
    Byte(u8),
    Char(char),
    Bool(bool),
    Uint(usize),
    Int(isize),
    Float(f64),
    String(String),
    Bytes(Vec<u8>),
}

fn parse_func_arg(expr: &syn::Expr) -> syn::Result<FuncArg> {
    use syn::spanned::Spanned;

    match expr {
        syn::Expr::Lit(lit) => match &lit.lit {
            Lit::Str(val) => Ok(FuncArg::String(val.value())),
            Lit::ByteStr(val) => Ok(FuncArg::Bytes(val.value())),
            Lit::Byte(val) => Ok(FuncArg::Byte(val.value())),
            Lit::Char(val) => Ok(FuncArg::Char(val.value())),
            Lit::Bool(val) => Ok(FuncArg::Bool(val.value())),
            Lit::Float(val) => val.base10_parse::<f64>().map(FuncArg::Float),
            Lit::Int(val) => {
                if val.base10_digits().starts_with('-') {
                    val.base10_parse::<isize>().map(FuncArg::Int)
                } else {
                    val.base10_parse::<usize>().map(FuncArg::Uint)
                }
            }
            Lit::Verbatim(val) => Err(syn::Error::new(val.span(), "unsuported argument")),
        },
        syn::Expr::Path(path) => {
            let indent = path.path.get_ident().map(|indent| indent.to_string());
            if matches!(indent.as_deref(), Some("self" | "Self")) {
                Ok(FuncArg::SelfRef)
            } else {
                Err(syn::Error::new(path.span(), "unsuported argument"))
            }
        }
        syn::Expr::Field(field) => match &field.member {
            syn::Member::Named(ident) => Ok(FuncArg::SelfProperty(ident.to_string())),
            syn::Member::Unnamed(index) => Ok(FuncArg::SelfProperty(index.index.to_string())),
        },
        expr => Err(syn::Error::new(expr.span(), "unsuported argument")),
    }
}<|MERGE_RESOLUTION|>--- conflicted
+++ resolved
@@ -72,9 +72,7 @@
                     self.display_with_args = Some(args);
                 }
             }
-<<<<<<< HEAD
-            parse::TabledAttrKind::Order(value) => self.order = Some(lit_int_to_usize(&value)?),
-            parse::TabledAttrKind::FormatWith(format, comma, args) => {
+            FieldAttrKind::FormatWith(format, comma, args) => {
                 self.format = Some(format.value());
                 if comma.is_some() {
                     let args = args
@@ -84,9 +82,7 @@
                     self.format_with_args = Some(args);
                 }
             }
-=======
             FieldAttrKind::Order(value) => self.order = Some(lit_int_to_usize(&value)?),
->>>>>>> 55340539
         }
 
         Ok(())
